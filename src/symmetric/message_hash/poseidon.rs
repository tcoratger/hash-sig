use num_bigint::BigUint;
use p3_field::PrimeCharacteristicRing;
use p3_field::PrimeField;
use p3_field::PrimeField64;
use serde::{Serialize, de::DeserializeOwned};

use super::MessageHash;
use crate::F;
use crate::MESSAGE_LENGTH;
use crate::TWEAK_SEPARATOR_FOR_MESSAGE_HASH;
<<<<<<< HEAD
use crate::poseidon24;
=======
use crate::poseidon2_24;
>>>>>>> 287517a7
use crate::symmetric::tweak_hash::poseidon::poseidon_compress;

/// Function to encode a message as an array of field elements
pub(crate) fn encode_message<const MSG_LEN_FE: usize>(
    message: &[u8; MESSAGE_LENGTH],
) -> [F; MSG_LEN_FE] {
    // Interpret message as a little-endian integer
    let mut acc = BigUint::from_bytes_le(message);

    // Perform base-p decomposition
    std::array::from_fn(|_| {
        let digit = &acc % F::ORDER_U64;
        acc /= F::ORDER_U64;
        F::from_u64(digit.try_into().unwrap())
    })
}

/// Encodes an epoch and a domain separator into an array of field elements.
///
/// This function combines the `u32` epoch and a constant 8-bit separator into a single
/// `u64` value. It then decomposes this value into its base-`p` representation,
/// where `p` is the field's order, to produce the output array.
///
/// ### Warning: Implementation Assumptions
///
/// This implementation is highly optimized and relies on two key assumptions about the field `F`:
///
/// 1.  **`u64`-Based Modulus:** It assumes the field's modulus fits within a `u64`. It is **not**
///     suitable for fields with larger moduli that require `BigUint` arithmetic.
///
/// 2.  **Sufficient Bit-Size:** The fast, two-step decomposition assumes the field is large
///     enough to hold a 40-bit value in at most two "digits". This requires the field's
///     prime to be **at least 20 bits wide**.
pub(crate) fn encode_epoch<const TWEAK_LEN_FE: usize>(epoch: u32) -> [F; TWEAK_LEN_FE] {
    // Combine epoch and domain separator into a single u64.
    let acc = ((epoch as u64) << 8) | (TWEAK_SEPARATOR_FOR_MESSAGE_HASH as u64);

    // Decompose the combined u64 value into field elements using base-p representation.
    //
    // This direct, two-step decomposition is an optimization that is only valid if
    // the field is large enough to represent a 40-bit number in at most two "digits".
    //
    // The condition is: ceil(40 / log2(p)) <= 2, which implies log2(p) >= 20.
    // This holds for 31 bit fields, but would fail for very small fields.
    //
    // We assume this function is only used with fields that satisfy this constraint.
    let mut result = [F::ZERO; TWEAK_LEN_FE];

    // The first "digit" of the base conversion.
    if TWEAK_LEN_FE > 0 {
        result[0] = F::from_u64(acc % F::ORDER_U64);
    }
    // The second "digit" of the base conversion.
    if TWEAK_LEN_FE > 1 {
        result[1] = F::from_u64(acc / F::ORDER_U64);
    }

    // Any subsequent elements (if TWEAK_LEN_FE > 2) remain zero.
    result
}

/// Function to decode a vector of field elements into
/// a vector of DIMENSION many chunks. One chunk is
/// between 0 and BASE - 1 (inclusive).
/// BASE and DIMENSION up to 2^8 (inclusive) are supported
fn decode_to_chunks<const DIMENSION: usize, const BASE: usize, const HASH_LEN_FE: usize>(
    field_elements: &[F; HASH_LEN_FE],
) -> [u8; DIMENSION] {
    // Combine field elements into one big integer
    let mut acc = BigUint::ZERO;
    for fe in field_elements {
        acc = &acc * F::ORDER_U64 + fe.as_canonical_biguint();
    }

    // Convert to base-BASE
    std::array::from_fn(|_| {
        let chunk = (&acc % BASE).try_into().unwrap();
        acc /= BASE;
        chunk
    })
}

/// A message hash implemented using Poseidon2
///
/// Note: PARAMETER_LEN, RAND_LEN, TWEAK_LEN_FE, MSG_LEN_FE, and HASH_LEN_FE
/// must be given in the unit "number of field elements".
///
/// HASH_LEN_FE specifies how many field elements the
/// hash output needs to be before it is decoded to chunks.
///
/// BASE and DIMENSION must be at most 2^8
pub struct PoseidonMessageHash<
    const PARAMETER_LEN: usize,
    const RAND_LEN_FE: usize,
    const HASH_LEN_FE: usize,
    const DIMENSION: usize,
    const BASE: usize,
    const TWEAK_LEN_FE: usize,
    const MSG_LEN_FE: usize,
>;

impl<
    const PARAMETER_LEN: usize,
    const RAND_LEN_FE: usize,
    const HASH_LEN_FE: usize,
    const DIMENSION: usize,
    const BASE: usize,
    const TWEAK_LEN_FE: usize,
    const MSG_LEN_FE: usize,
> MessageHash
    for PoseidonMessageHash<
        PARAMETER_LEN,
        RAND_LEN_FE,
        HASH_LEN_FE,
        DIMENSION,
        BASE,
        TWEAK_LEN_FE,
        MSG_LEN_FE,
    >
where
    [F; PARAMETER_LEN]: Serialize + DeserializeOwned,
    [F; RAND_LEN_FE]: Serialize + DeserializeOwned,
{
    type Parameter = [F; PARAMETER_LEN];

    type Randomness = [F; RAND_LEN_FE];

    const DIMENSION: usize = DIMENSION;

    const BASE: usize = BASE;

    fn rand<R: rand::Rng>(rng: &mut R) -> Self::Randomness {
        rng.random()
    }

    fn apply(
        parameter: &Self::Parameter,
        epoch: u32,
        randomness: &Self::Randomness,
        message: &[u8; MESSAGE_LENGTH],
    ) -> Vec<u8> {
        // Get the default, pre-configured Poseidon2 instance from Plonky3.
<<<<<<< HEAD
        let perm = poseidon24();
=======
        let perm = poseidon2_24();
>>>>>>> 287517a7

        // first, encode the message and the epoch as field elements
        let message_fe = encode_message::<MSG_LEN_FE>(message);
        let epoch_fe = encode_epoch::<TWEAK_LEN_FE>(epoch);

        // now, we hash randomness, parameters, epoch, message using PoseidonCompress
        let combined_input_vec: Vec<F> = randomness
            .iter()
            .chain(parameter.iter())
            .chain(epoch_fe.iter())
            .chain(message_fe.iter())
            .copied()
            .collect();

        let hash_fe = poseidon_compress::<_, 24, HASH_LEN_FE>(&perm, &combined_input_vec);

        // decode field elements into chunks and return them
        decode_to_chunks::<DIMENSION, BASE, HASH_LEN_FE>(&hash_fe).to_vec()
    }

    #[cfg(test)]
    fn internal_consistency_check() {
        // Check that Poseidon of width 24 is enough
        // Note: This block should be changed if we decide to support other Poseidon
        // instances. Currently we use state of width 24 and pad with 0s.

        assert!(
            PARAMETER_LEN + TWEAK_LEN_FE + RAND_LEN_FE + MSG_LEN_FE <= 24,
            "Poseidon of width 24 is not enough"
        );
        assert!(HASH_LEN_FE <= 24, "Poseidon of width 24 is not enough");

        // Base and dimension check
        assert!(
            Self::BASE <= 1 << 8,
            "Poseidon Message Hash: Base must be at most 2^8"
        );
        assert!(
            Self::DIMENSION <= 1 << 8,
            "Poseidon Message Hash: Dimension must be at most 2^8"
        );

        // how many bits can be represented by one field element
        let bits_per_fe = f64::floor(f64::log2(F::ORDER_U64 as f64));

        // Check that we have enough bits to encode message
        let message_fe_bits = bits_per_fe * f64::from(MSG_LEN_FE as u32);
        assert!(
            message_fe_bits >= f64::from((8_u32) * (MESSAGE_LENGTH as u32)),
            "Poseidon Message Hash: Parameter mismatch: not enough field elements to encode the message"
        );

        // Check that we have enough bits to encode tweak
        // Epoch is a u32, and we have one domain separator byte
        let tweak_fe_bits = bits_per_fe * f64::from(TWEAK_LEN_FE as u32);
        assert!(
            tweak_fe_bits >= f64::from(32 + 8_u32),
            "Poseidon Message Hash: Parameter mismatch: not enough field elements to encode the epoch tweak"
        );

        // Check that decoding from field elements to chunks can be done
        // injectively, i.e., we have enough chunks
        let hash_bits = bits_per_fe * f64::from(HASH_LEN_FE as u32);
        let chunk_size = f64::ceil(f64::log2(Self::BASE as f64)) as usize;
        assert!(
            hash_bits <= f64::from((DIMENSION * chunk_size) as u32),
            "Poseidon Message Hash: Parameter mismatch: not enough bits to decode the hash"
        );
    }
}

// Example instantiations
pub type PoseidonMessageHash445 = PoseidonMessageHash<4, 4, 5, 128, 4, 2, 9>;
pub type PoseidonMessageHashW1 = PoseidonMessageHash<5, 5, 5, 163, 2, 2, 9>;

#[cfg(test)]
mod tests {
    use super::*;
    use num_traits::Zero;
    use rand::Rng;
    use std::collections::HashMap;

    #[test]
    fn test_apply() {
        let mut rng = rand::rng();

        let parameter = rng.random();

        let message = rng.random();

        let epoch = 13;
        let randomness = PoseidonMessageHash445::rand(&mut rng);

        PoseidonMessageHash445::internal_consistency_check();
        PoseidonMessageHash445::apply(&parameter, epoch, &randomness, &message);
    }

    #[test]
    fn test_apply_w1() {
        let mut rng = rand::rng();

        let parameter = rng.random();

        let message = rng.random();

        let epoch = 13;
        let randomness = PoseidonMessageHashW1::rand(&mut rng);

        PoseidonMessageHashW1::internal_consistency_check();
        PoseidonMessageHashW1::apply(&parameter, epoch, &randomness, &message);
    }

    #[test]
    fn test_rand_not_all_same() {
        // Setup a number of trials
        const K: usize = 10;
        let mut rng = rand::rng();
        let mut all_same_count = 0;

        for _ in 0..K {
            let randomness = PoseidonMessageHash445::rand(&mut rng);

            // Check if all elements in `randomness` are identical
            let first = randomness[0];
            if randomness.iter().all(|&x| x == first) {
                all_same_count += 1;
            }
        }

        // If all K trials resulted in identical values, fail the test
        assert!(
            all_same_count < K,
            "rand generated identical elements in all {} trials",
            K
        );
    }

    #[test]
    fn test_encode_epoch_small_value() {
        let epoch = 42u32;
        let sep = TWEAK_SEPARATOR_FOR_MESSAGE_HASH;

        // Compute: (epoch << 8) + sep
        let epoch_bigint: BigUint = (BigUint::from(epoch) << 8) + sep;

        // Use the field modulus
        let p = BigUint::from(F::ORDER_U64);

        // Compute field elements in base-p
        let expected = [
            F::from_u128((&epoch_bigint % &p).try_into().unwrap()),
            F::from_u128(((&epoch_bigint / &p) % &p).try_into().unwrap()),
            F::from_u128(((&epoch_bigint / (&p * &p)) % &p).try_into().unwrap()),
            F::from_u128(((&epoch_bigint / (&p * &p * &p)) % &p).try_into().unwrap()),
        ];

        let result = encode_epoch::<4>(epoch);
        assert_eq!(result, expected);
    }

    #[test]
    fn test_encode_epoch_zero() {
        let epoch = 0u32;
        let sep = TWEAK_SEPARATOR_FOR_MESSAGE_HASH;

        let epoch_bigint = BigUint::from(sep);
        let p = BigUint::from(F::ORDER_U64);

        let expected = [
            F::from_u64((&epoch_bigint % &p).try_into().unwrap()),
            F::from_u64(((&epoch_bigint / &p) % &p).try_into().unwrap()),
            F::from_u64(((&epoch_bigint / (&p * &p)) % &p).try_into().unwrap()),
            F::from_u64(((&epoch_bigint / (&p * &p * &p)) % &p).try_into().unwrap()),
        ];

        let result = encode_epoch::<4>(epoch);
        assert_eq!(result, expected);
    }

    #[test]
    fn test_encode_epoch_max_value() {
        let epoch = u32::MAX;
        let sep = TWEAK_SEPARATOR_FOR_MESSAGE_HASH;

        let epoch_bigint: BigUint = (BigUint::from(epoch) << 8) + sep;
        let p = BigUint::from(F::ORDER_U64);

        let expected = [
            F::from_u128((&epoch_bigint % &p).try_into().unwrap()),
            F::from_u128(((&epoch_bigint / &p) % &p).try_into().unwrap()),
            F::from_u128(((&epoch_bigint / (&p * &p)) % &p).try_into().unwrap()),
            F::from_u128(((&epoch_bigint / (&p * &p * &p)) % &p).try_into().unwrap()),
        ];

        let result = encode_epoch::<4>(epoch);
        assert_eq!(result, expected);
    }

    #[test]
    fn test_encode_epoch_injective() {
        // encoding an epoch must be injective
        // we test that by sampling random epochs and checking that they
        // do not produce the same encoding, unless they are the same

        let mut map = HashMap::new();
        let mut rng = rand::rng();

        for _ in 0..10_000 {
            let epoch: u32 = rng.random();
            let encoding = encode_epoch::<4>(epoch);
            if let Some(prev_epoch) = map.insert(encoding, epoch) {
                assert_eq!(
                    prev_epoch, epoch,
                    "Collision detected for epochs {} and {} with output {:?}",
                    prev_epoch, epoch, encoding
                );
            }
        }
    }

    #[test]
    fn test_encode_message_all_zeros() {
        // Message
        let message = [0u8; 32];

        // Expected = 9 zeros, as 9 * 31 >= 8 * 32
        let expected = [F::ZERO; 9];

        let computed = super::encode_message::<9>(&message);
        assert_eq!(computed, expected);
    }

    #[test]
    fn test_encode_message_all_max() {
        // Message
        let message = [u8::MAX; 32];

        // Convert to bigint
        let message_bigint = BigUint::from_bytes_le(&message);

        // Field modulus
        let p = BigUint::from(F::ORDER_U64);

        // Compute expected: base-p decomposition
        //
        // We compute this by hand to ensure that the test is correct.
        let expected = [
            F::from_u128((&message_bigint % &p).try_into().unwrap()),
            F::from_u128(((&message_bigint / &p) % &p).try_into().unwrap()),
            F::from_u128(((&message_bigint / (&p * &p)) % &p).try_into().unwrap()),
            F::from_u128(
                ((&message_bigint / (&p * &p * &p)) % &p)
                    .try_into()
                    .unwrap(),
            ),
            F::from_u128(
                ((&message_bigint / (&p * &p * &p * &p)) % &p)
                    .try_into()
                    .unwrap(),
            ),
            F::from_u128(
                ((&message_bigint / (&p * &p * &p * &p * &p)) % &p)
                    .try_into()
                    .unwrap(),
            ),
            F::from_u128(
                ((&message_bigint / (&p * &p * &p * &p * &p * &p)) % &p)
                    .try_into()
                    .unwrap(),
            ),
            F::from_u128(
                ((&message_bigint / (&p * &p * &p * &p * &p * &p * &p)) % &p)
                    .try_into()
                    .unwrap(),
            ),
            F::from_u128(
                ((&message_bigint / (&p * &p * &p * &p * &p * &p * &p * &p)) % &p)
                    .try_into()
                    .unwrap(),
            ),
        ];

        let computed = super::encode_message::<9>(&message);
        assert_eq!(computed, expected);
    }

    #[test]
    fn test_encode_message_mixed_bytes() {
        // Alternating 0x00 and 0xFF
        let mut message = [0u8; 32];
        for (i, byte) in message.iter_mut().enumerate() {
            *byte = if i % 2 == 0 { 0x00 } else { 0xFF };
        }

        // Convert to bigint
        let message_bigint = BigUint::from_bytes_le(&message);

        // Field modulus
        let p = BigUint::from(F::ORDER_U64);

        // Compute expected: base-p decomposition
        //
        // We compute this by hand to ensure that the test is correct.
        let expected = [
            F::from_u128((&message_bigint % &p).try_into().unwrap()),
            F::from_u128(((&message_bigint / &p) % &p).try_into().unwrap()),
            F::from_u128(((&message_bigint / (&p * &p)) % &p).try_into().unwrap()),
            F::from_u128(
                ((&message_bigint / (&p * &p * &p)) % &p)
                    .try_into()
                    .unwrap(),
            ),
            F::from_u128(
                ((&message_bigint / (&p * &p * &p * &p)) % &p)
                    .try_into()
                    .unwrap(),
            ),
            F::from_u128(
                ((&message_bigint / (&p * &p * &p * &p * &p)) % &p)
                    .try_into()
                    .unwrap(),
            ),
            F::from_u128(
                ((&message_bigint / (&p * &p * &p * &p * &p * &p)) % &p)
                    .try_into()
                    .unwrap(),
            ),
            F::from_u128(
                ((&message_bigint / (&p * &p * &p * &p * &p * &p * &p)) % &p)
                    .try_into()
                    .unwrap(),
            ),
            F::from_u128(
                ((&message_bigint / (&p * &p * &p * &p * &p * &p * &p * &p)) % &p)
                    .try_into()
                    .unwrap(),
            ),
        ];

        let computed = super::encode_message::<9>(&message);
        assert_eq!(computed, expected);
    }

    #[test]
    fn test_decode_to_chunks_all_zeros() {
        // All field elements are zero
        let field_elements = [F::ZERO; 5];

        // Should decode to all zero chunks
        let expected = [0u8; 8];
        let result = decode_to_chunks::<8, 16, 5>(&field_elements);
        assert_eq!(result, expected);
    }

    #[test]
    fn test_decode_to_chunks_simple_value() {
        // Field modulus
        let p = BigUint::from(F::ORDER_U64);

        // Create field elements
        let input = [F::from_u64(1u64), F::from_u64(2u64)];
        let input_uint = BigUint::from(2u64) * &p + BigUint::from(1u64);

        // CHUNK_SIZE = 4 => max value = 2^4 = 16
        // Split input_uint = 2p + 1 into base-16 digits (little endian)
        //
        // Example:
        //   input_uint = D_0 + 16*D_1 + 16^2*D_2 + ...
        //   We compute D_i = input_uint % 16, then divide by 16

        let mut acc = input_uint;
        let mut expected = [0; 4];
        for e in &mut expected {
            *e = (&acc % 16u8).try_into().unwrap();
            acc /= 16u8;
        }

        let result = decode_to_chunks::<4, 16, 2>(&input);
        assert_eq!(result, expected);
    }

    #[test]
    fn test_decode_to_chunks_max_value() {
        // Field modulus
        let p = BigUint::from(F::ORDER_U64);

        // Use all field elements set to p - 1
        let input = [F::from_u128((p.clone() - 1u32).try_into().unwrap()); 3];

        // Compute combined input_uint:
        //
        // input_uint = (p - 1) + (p - 1) * p + (p - 1) * p^2
        //           = (p^2 + p + 1) * (p - 1)
        //
        // We’ll expand it:
        // = (p - 1) * (p^2 + p + 1)
        // = p^3 - 1

        let p2 = &p * &p;
        let p3 = &p * &p2;
        let input_uint = &p3 - 1u32;

        // CHUNK_SIZE = 8 / BASE = 256
        let mut acc = input_uint;
        let mut expected = [0u8; 8];
        for e in &mut expected {
            *e = (&acc % 256u32).try_into().unwrap();
            acc /= 256u32;
        }

        let result = decode_to_chunks::<8, 256, 3>(&input);
        assert_eq!(result, expected);
    }

    #[test]
    fn test_decode_to_chunks_roundtrip_consistency() {
        const HASH_LEN_FE: usize = 4;
        const CHUNK_SIZE: usize = 4;
        const BASE: usize = 1 << CHUNK_SIZE; // 16
        const DIMENSION: usize = 32;

        let mut rng = rand::rng();
        let modulus = BigUint::from(F::ORDER_U64);

        // Generate random field elements
        let input_field_elements: [F; HASH_LEN_FE] = rng.random();

        // Reconstruct bigint from field elements using base-p
        let mut expected_bigint = BigUint::zero();
        for fe in &input_field_elements {
            expected_bigint = &expected_bigint * &modulus + fe.as_canonical_biguint();
        }

        // Decode to chunks
        let chunks = decode_to_chunks::<DIMENSION, BASE, HASH_LEN_FE>(&input_field_elements);

        // Assert that each chunk is between 0 and BASE - 1
        let base = BigUint::from(BASE);
        for &chunk in &chunks {
            assert!(
                BigUint::from(chunk) < base,
                "One of the chunks was too large."
            );
        }

        // Reconstruct bigint from chunks using little-endian base-(BASE)
        let mut reconstructed_bigint = BigUint::zero();
        for (i, &chunk) in chunks.iter().enumerate() {
            reconstructed_bigint += BigUint::from(chunk) * base.pow(i as u32);
        }

        // Assert equality
        assert_eq!(
            expected_bigint, reconstructed_bigint,
            "Reconstructed bigint from chunks does not match bigint from field elements"
        );
    }
}<|MERGE_RESOLUTION|>--- conflicted
+++ resolved
@@ -8,11 +8,7 @@
 use crate::F;
 use crate::MESSAGE_LENGTH;
 use crate::TWEAK_SEPARATOR_FOR_MESSAGE_HASH;
-<<<<<<< HEAD
-use crate::poseidon24;
-=======
 use crate::poseidon2_24;
->>>>>>> 287517a7
 use crate::symmetric::tweak_hash::poseidon::poseidon_compress;
 
 /// Function to encode a message as an array of field elements
@@ -155,11 +151,7 @@
         message: &[u8; MESSAGE_LENGTH],
     ) -> Vec<u8> {
         // Get the default, pre-configured Poseidon2 instance from Plonky3.
-<<<<<<< HEAD
-        let perm = poseidon24();
-=======
         let perm = poseidon2_24();
->>>>>>> 287517a7
 
         // first, encode the message and the epoch as field elements
         let message_fe = encode_message::<MSG_LEN_FE>(message);
